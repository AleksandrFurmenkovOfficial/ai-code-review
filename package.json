--- conflicted
+++ resolved
@@ -18,15 +18,9 @@
   },
   "homepage": "https://github.com/AleksandrFurmenkovOfficial/ai-code-review#readme",
   "dependencies": {
-<<<<<<< HEAD
-    "@actions/core": "^1.10.0",
+    "@actions/core": "^1.10.1",
     "@actions/github": "^6.0.0",
-    "openai": "^4.3.0"
-=======
-    "@actions/core": "^1.10.1",
-    "@actions/github": "^5.1.1",
     "openai": "^4.20.0"
->>>>>>> e9588bbb
   },
   "devDependencies": {
     "@vercel/ncc": "^0.38.1"
